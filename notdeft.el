--- conflicted
+++ resolved
@@ -771,7 +771,7 @@
 (defun notdeft-strip-extension (file)
   "Strip any NotDeft filename extension from FILE."
   (replace-regexp-in-string (notdeft-make-file-re) "" file))
-  
+
 (defun notdeft-base-filename (file)
   "Strip the leading path and NotDeft extension from filename FILE.
 Use `file-name-directory' to get the directory component.
@@ -1203,7 +1203,7 @@
 	   "No files found.\n"))))
 
     (widget-setup)
-    
+
     (goto-char (point-min))
     (forward-line (1- line))))
 
@@ -1596,7 +1596,7 @@
   (if notdeft-note-mode
       (notdeft-register-buffer)
     (notdeft-deregister-buffer)))
-  
+
 (defun notdeft-refresh-after-save ()
   "Refresh global NotDeft state after saving a NotDeft note."
   (let ((file (buffer-file-name)))
@@ -1691,7 +1691,7 @@
       (let* ((names (mapcar #'buffer-name buffers))
 	     (name (ido-completing-read "Buffer: " names nil t)))
 	(switch-to-buffer name))))))
-		     
+
 ;;;###autoload
 (defun notdeft-find-file (file)
   "Edit NotDeft note FILE.
@@ -2380,15 +2380,6 @@
 `input-method-function', which could also produce multiple
 characters."
   (interactive)
-<<<<<<< HEAD
-  (let ((char (let ((buffer-read-only nil))
-                (car (funcall input-method-function last-command-event)))))
-    (when (= char ?\S-\ )
-      (setq char ?\s))
-    (setq char (char-to-string char))
-    (setq notdeft-filter-string (concat notdeft-filter-string char))
-    (notdeft-changed--filter)))
-=======
   (let* ((events (if input-method-function
                      (let ((buffer-read-only nil))
                        (funcall input-method-function last-command-event))
@@ -2404,7 +2395,6 @@
     (unless (string= "" str)
       (setq notdeft-filter-string (concat notdeft-filter-string str))
       (notdeft-changed--filter))))
->>>>>>> 1b7054dc
 
 (defun notdeft-filter-decrement ()
   "Remove last character from the filter string and update state.
